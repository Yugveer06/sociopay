--- conflicted
+++ resolved
@@ -5,12 +5,8 @@
   LayoutDashboard,
   Users,
   FileText,
-<<<<<<< HEAD
   WalletCards,
-=======
-  QrCode,
   Tickets,
->>>>>>> 232ad3cc
 } from 'lucide-react'
 import * as React from 'react'
 
